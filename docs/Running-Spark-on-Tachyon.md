--- conflicted
+++ resolved
@@ -35,13 +35,8 @@
   <td> v0.6.4 </td>
 </tr>
 <tr>
-<<<<<<< HEAD
   <td> 1.5.x and Above </td>
-  <td> v0.7.1 </td>
-=======
-  <td> Above </td>
   <td> v0.7.0 </td>
->>>>>>> 97189dbd
 </tr>
 </table>
 
