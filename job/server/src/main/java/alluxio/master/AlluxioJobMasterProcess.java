--- conflicted
+++ resolved
@@ -80,11 +80,7 @@
       }
       // Create master.
       mJobMaster = new JobMaster(
-<<<<<<< HEAD
-          new MasterContext(mJournalSystem, null, ufsManager), fileSystem, fsContext,
-=======
           new MasterContext<>(mJournalSystem, null, ufsManager), fileSystem, fsContext,
->>>>>>> 63bd317a
           ufsManager);
     } catch (Exception e) {
       LOG.error("Failed to create job master", e);
