/*
 * Licensed to the University of California, Berkeley under one or more contributor license
 * agreements. See the NOTICE file distributed with this work for additional information regarding
 * copyright ownership. The ASF licenses this file to You under the Apache License, Version 2.0 (the
 * "License"); you may not use this file except in compliance with the License. You may obtain a
 * copy of the License at
 *
 * http://www.apache.org/licenses/LICENSE-2.0
 *
 * Unless required by applicable law or agreed to in writing, software distributed under the License
 * is distributed on an "AS IS" BASIS, WITHOUT WARRANTIES OR CONDITIONS OF ANY KIND, either express
 * or implied. See the License for the specific language governing permissions and limitations under
 * the License.
 */

package tachyon.worker.block.evictor;

import com.google.common.base.Throwables;

import tachyon.Constants;
import tachyon.conf.TachyonConf;
import tachyon.util.CommonUtils;
import tachyon.worker.block.BlockMetadataManagerView;
import tachyon.worker.block.BlockStoreLocation;
import tachyon.worker.block.allocator.Allocator;

/**
 * Interface for the eviction policy in Tachyon
 */
public interface Evictor {

  class Factory {
    /**
     *
     * @param conf TachyonConf to determine the evictor type
     * @param view BlockMetadataManagerView to pass to Evictor
     * @return the generated Evictor
     */
    public static Evictor createEvictor(TachyonConf conf, BlockMetadataManagerView view,
        Allocator allocator) {
      try {
        return CommonUtils.createNewClassInstance(
<<<<<<< HEAD
            conf.getClass(Constants.WORKER_EVICT_STRATEGY_CLASS, LRUEvictor.class),
            new Class[]{BlockMetadataManagerView.class, Allocator.class},
            new Object[]{view, allocator});
=======
            conf.<Evictor>getClass(Constants.WORKER_EVICT_STRATEGY_CLASS),
            new Class[]{BlockMetadataManagerView.class},
            new Object[]{view});
>>>>>>> 4569078e
      } catch (Exception e) {
        throw Throwables.propagate(e);
      }
    }
  }

  /**
   * Frees space in the given block store location and with the given view.
   * After eviction, at least one StorageDir in the location
   * has the specific amount of free space after eviction. The location can be a specific
   * StorageDir, or {@link BlockStoreLocation#anyTier} or {@link BlockStoreLocation#anyDirInTier}.
   * The view is generated and passed by the calling {@link tachyon.worker.block.BlockStore}.
   *
   * <P>
   * This method returns null if Evictor fails to propose a feasible plan to meet the requirement,
   * or an eviction plan with toMove and toEvict fields to indicate how to free space. If both
   * toMove and toEvict of the plan are empty, it indicates that Evictor has no actions to take and
   * the requirement is already met.
   *
   * @param availableBytes the amount of free space in bytes to be ensured after eviction
   * @param location the location in block store
   * @param view generated and passed by block store
   * @return an eviction plan (possibly with empty fields) to get the free space, or null if no plan
   *         is feasible
   * @throws IllegalArgumentException if given block location is invalid
   */
  EvictionPlan freeSpaceWithView(long availableBytes, BlockStoreLocation location,
      BlockMetadataManagerView view);
}<|MERGE_RESOLUTION|>--- conflicted
+++ resolved
@@ -40,15 +40,9 @@
         Allocator allocator) {
       try {
         return CommonUtils.createNewClassInstance(
-<<<<<<< HEAD
-            conf.getClass(Constants.WORKER_EVICT_STRATEGY_CLASS, LRUEvictor.class),
+            conf.<Evictor>getClass(Constants.WORKER_EVICT_STRATEGY_CLASS),
             new Class[]{BlockMetadataManagerView.class, Allocator.class},
             new Object[]{view, allocator});
-=======
-            conf.<Evictor>getClass(Constants.WORKER_EVICT_STRATEGY_CLASS),
-            new Class[]{BlockMetadataManagerView.class},
-            new Object[]{view});
->>>>>>> 4569078e
       } catch (Exception e) {
         throw Throwables.propagate(e);
       }
