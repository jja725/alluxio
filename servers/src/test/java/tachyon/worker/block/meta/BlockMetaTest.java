--- conflicted
+++ resolved
@@ -55,12 +55,7 @@
 
     StorageTier tier = StorageTier.newStorageTier(TEST_TIER_LEVEL);
     mDir = tier.getDir(0);
-<<<<<<< HEAD
-    mTempBlockMeta = new TempBlockMeta(TEST_USER_ID, TEST_BLOCK_ID, TEST_BLOCK_SIZE, mDir);
-=======
-    mTempBlockMeta =
-        new TempBlockMeta(TEST_SESSION_ID, TEST_BLOCK_ID, TEST_BLOCK_SIZE, mDir);
->>>>>>> 275b2590
+    mTempBlockMeta = new TempBlockMeta(TEST_SESSION_ID, TEST_BLOCK_ID, TEST_BLOCK_SIZE, mDir);
   }
 
   @Test
