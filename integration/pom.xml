--- conflicted
+++ resolved
@@ -10,16 +10,14 @@
     See the NOTICE file distributed with this work for information regarding copyright ownership.
 
 -->
-<project xmlns="http://maven.apache.org/POM/4.0.0" xmlns:xsi="http://www.w3.org/2001/XMLSchema-instance" xsi:schemaLocation="http://maven.apache.org/POM/4.0.0 http://maven.apache.org/xsd/maven-4.0.0.xsd">
+<project xmlns="http://maven.apache.org/POM/4.0.0"
+         xmlns:xsi="http://www.w3.org/2001/XMLSchema-instance"
+         xsi:schemaLocation="http://maven.apache.org/POM/4.0.0 http://maven.apache.org/xsd/maven-4.0.0.xsd">
   <modelVersion>4.0.0</modelVersion>
   <parent>
     <groupId>org.alluxio</groupId>
     <artifactId>alluxio-parent</artifactId>
-<<<<<<< HEAD
-    <version>1.4.0-SNAPSHOT</version>
-=======
-    <version>1.4.1-SNAPSHOT</version>
->>>>>>> 74e70b64
+    <version>1.5.0-SNAPSHOT</version>
   </parent>
   <artifactId>alluxio-integration</artifactId>
   <packaging>pom</packaging>
