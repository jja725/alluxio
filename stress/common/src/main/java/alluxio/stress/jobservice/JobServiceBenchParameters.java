/*
 * The Alluxio Open Foundation licenses this work under the Apache License, version 2.0
 * (the "License"). You may not use this work except in compliance with the License, which is
 * available at www.apache.org/licenses/LICENSE-2.0
 *
 * This software is distributed on an "AS IS" basis, WITHOUT WARRANTIES OR CONDITIONS OF ANY KIND,
 * either express or implied, as more fully set forth in the License.
 *
 * See the NOTICE file distributed with this work for information regarding copyright ownership.
 */

package alluxio.stress.jobservice;

import alluxio.stress.GeneralParameters;
import alluxio.stress.Parameters;
import alluxio.stress.master.MasterBenchOperation;
import alluxio.stress.master.MasterBenchParameters;

import com.beust.jcommander.IStringConverter;
import com.beust.jcommander.Parameter;

/**
 * This holds all the parameters. All fields are public for easier json ser/de without all the
 * getters and setters.
 */
public final class JobServiceBenchParameters extends GeneralParameters {
  @Parameter(names = {"--operation"},
      description = "the operation to perform.",
      converter = OperationConverter.class,
      required = true)
  public JobServiceBenchOperation mOperation;

  @Parameter(names = {"--threads"}, description = "the number of concurrent threads to use")
  public int mThreads = 256;

  @Parameter(names = {"--files-per-dir"}, description = "the number of files in each directory.")
  public int mNumFilesPerDir = 1000;

  @Parameter(names = {"--base"},
      description = "The base directory path URI to perform operations in")
  public String mBasePath = "alluxio://localhost:19998/stress-job-service-base";

  @Parameter(names = {"--file-size"},
      description = "The size of a file for the Create op, allowed to be 0. (0, 1m, 2k, 8k, etc.)")
  public String mFileSize = "1k";

  @Parameter(names = {"--target-throughput"},
      description = "the target throughput to issue operations. (ops / s)")
  public int mTargetThroughput = 1000;

  @Parameter(names = {"--duration"},
      description = "The length of time to run the benchmark. (1m, 10m, 60s, 10000ms, etc.)")
  public String mDuration = "30s";

  @Parameter(names = {"--warmup"},
      description = "The length of time to warmup before recording measurements. (1m, 10m, 60s, "
          + "10000ms, etc.)")
  public String mWarmup = "30s";

<<<<<<< HEAD
  @Override public Enum<?> operation() {
    return mOperation;
  }

=======
  /**
   * Converts from String to Operation instance.
   */
>>>>>>> 1662dcf9
  public static class OperationConverter implements IStringConverter<JobServiceBenchOperation> {
    @Override
    public JobServiceBenchOperation convert(String value) {
      return JobServiceBenchOperation.fromString(value);
    }
  }
}<|MERGE_RESOLUTION|>--- conflicted
+++ resolved
@@ -57,16 +57,13 @@
           + "10000ms, etc.)")
   public String mWarmup = "30s";
 
-<<<<<<< HEAD
   @Override public Enum<?> operation() {
     return mOperation;
   }
 
-=======
   /**
    * Converts from String to Operation instance.
    */
->>>>>>> 1662dcf9
   public static class OperationConverter implements IStringConverter<JobServiceBenchOperation> {
     @Override
     public JobServiceBenchOperation convert(String value) {
