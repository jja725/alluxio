/*
 * The Alluxio Open Foundation licenses this work under the Apache License, version 2.0
 * (the "License"). You may not use this work except in compliance with the License, which is
 * available at www.apache.org/licenses/LICENSE-2.0
 *
 * This software is distributed on an "AS IS" basis, WITHOUT WARRANTIES OR CONDITIONS OF ANY KIND,
 * either express or implied, as more fully set forth in the License.
 *
 * See the NOTICE file distributed with this work for information regarding copyright ownership.
 */

package alluxio.stress.master;

import alluxio.stress.GeneralParameters;
import alluxio.stress.Parameters;
import alluxio.stress.common.FileSystemParameters;

import com.beust.jcommander.DynamicParameter;
import com.beust.jcommander.IStringConverter;
import com.beust.jcommander.Parameter;

import java.util.HashMap;
import java.util.Map;

/**
 * This holds all the parameters. All fields are public for easier json ser/de without all the
 * getters and setters.
 */
<<<<<<< HEAD
public final class MasterBenchParameters extends GeneralParameters {
=======
public final class MasterBenchParameters extends FileSystemParameters {
>>>>>>> 1662dcf9
  /** The stop count value that is invalid. */
  public static final int STOP_COUNT_INVALID = -1;

  @Parameter(names = {"--operation"},
      description = "the operation to perform. Options are [CreateFile, GetBlockLocations, "
          + "GetFileStatus, OpenFile, CreateDir, ListDir, ListDirLocated, RenameFile, DeleteFile]",
      converter = OperationConverter.class,
      required = true)
  public MasterBenchOperation mOperation;

  @Parameter(names = {"--clients"}, description = "the number of fs client instances to use")
  public int mClients = 1;

  @Parameter(names = {"--threads"}, description = "the number of concurrent threads to use")
  public int mThreads = 256;

  @Parameter(names = {"--target-throughput"},
      description = "the target throughput to issue operations. (ops / s)")
  public int mTargetThroughput = 1000;

  @Parameter(names = {"--base"},
      description = "The base directory path URI to perform operations in")
  @Parameters.PathDescription(aliasFieldName = "mBaseAlias")
  public String mBasePath = "alluxio://localhost:19998/stress-master-base";

  @Parameter(names = {"--base-alias"}, description = "The alias for the base path, unused if empty")
  @Parameters.KeylessDescription
  public String mBaseAlias = "";

  @Parameter(names = {"--tag"}, description = "optional human-readable string to identify this run")
  @Parameters.KeylessDescription
  public String mTag = "";

  @Parameter(names = {"--create-file-size"},
      description = "The size of a file for the Create op, allowed to be 0. (0, 1m, 2k, 8k, etc.)")
  public String mCreateFileSize = "0";

  @Parameter(names = {"--duration"},
      description = "The length of time to run the benchmark. (1m, 10m, 60s, 10000ms, etc.)")
  public String mDuration = "30s";

  @Parameter(names = {"--warmup"},
      description = "The length of time to warmup before recording measurements. (1m, 10m, 60s, "
          + "10000ms, etc.)")
  public String mWarmup = "30s";

  @Parameter(names = {"--stop-count"},
      description = "The benchmark will stop after this number of paths. If -1, it is not used and "
          + "the benchmark will stop after the duration. If this is used, duration will be "
          + "ignored. This is typically used for creating files in preparation for another "
          + "benchmark, since the results may not be reliable with a non-duration-based "
          + "termination condition.")
  public int mStopCount = STOP_COUNT_INVALID;

  @Parameter(names = {"--fixed-count"},
      description = "The number of paths in the fixed portion. Must be greater than 0. The first "
          + "'fixed-count' paths are in the fixed portion of the namespace. This means all tasks "
          + "are guaranteed to have the same number of paths in the fixed portion. This is "
          + "primarily useful for ensuring different tasks/threads perform an identically-sized "
          + "operation. For example, if fixed-count is set to 1000, and CreateFile is run, each "
          + "task will create files with exactly 1000 paths in the fixed directory. A subsequent "
          + "ListDir task will list that directory, knowing every task/thread will always read a "
          + "directory with exactly 1000 paths.")
  public int mFixedCount = 100;

  @DynamicParameter(names = "--conf",
      description = "Any HDFS client configuration key=value. Can repeat to provide multiple "
          + "configuration values.")

  public Map<String, String> mConf = new HashMap<>();

  @Parameter(names = {"--skip-prepare"},
      description = "If true, skip the prepare.")
  public boolean mSkipPrepare = false;

  @Override public Enum operation() {
    return mOperation;
  }
  /**
   * Converts from String to Operation instance.
   */
  public static class OperationConverter implements IStringConverter<MasterBenchOperation> {
    @Override
    public MasterBenchOperation convert(String value) {
      return MasterBenchOperation.fromString(value);
    }
  }
}<|MERGE_RESOLUTION|>--- conflicted
+++ resolved
@@ -26,11 +26,7 @@
  * This holds all the parameters. All fields are public for easier json ser/de without all the
  * getters and setters.
  */
-<<<<<<< HEAD
-public final class MasterBenchParameters extends GeneralParameters {
-=======
 public final class MasterBenchParameters extends FileSystemParameters {
->>>>>>> 1662dcf9
   /** The stop count value that is invalid. */
   public static final int STOP_COUNT_INVALID = -1;
 
