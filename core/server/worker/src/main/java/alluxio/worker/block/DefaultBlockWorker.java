--- conflicted
+++ resolved
@@ -528,16 +528,12 @@
   @Override
   public BlockReader createBlockReader(long sessionId, long blockId, long offset,
       boolean positionShort, Protocol.OpenUfsBlockOptions options)
-<<<<<<< HEAD
       throws IOException {
-=======
-      throws BlockDoesNotExistException, IOException {
     if (mLocalBlockStore instanceof PagedLocalBlockStore) {
       BlockReader reader = mLocalBlockStore.createBlockReader(sessionId, blockId, options);
       Metrics.WORKER_ACTIVE_CLIENTS.inc();
       return reader;
     }
->>>>>>> 0e35322d
     try {
       BlockReader reader = mLocalBlockStore.createBlockReader(sessionId, blockId, offset);
       Metrics.WORKER_ACTIVE_CLIENTS.inc();
