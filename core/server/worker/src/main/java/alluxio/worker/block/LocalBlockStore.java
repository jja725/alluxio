/*
 * The Alluxio Open Foundation licenses this work under the Apache License, version 2.0
 * (the "License"). You may not use this work except in compliance with the License, which is
 * available at www.apache.org/licenses/LICENSE-2.0
 *
 * This software is distributed on an "AS IS" basis, WITHOUT WARRANTIES OR CONDITIONS OF ANY KIND,
 * either express or implied, as more fully set forth in the License.
 *
 * See the NOTICE file distributed with this work for information regarding copyright ownership.
 */

package alluxio.worker.block;

import alluxio.client.file.cache.CacheManager;
import alluxio.conf.InstancedConfiguration;
import alluxio.conf.PropertyKey;
import alluxio.conf.ServerConfiguration;
import alluxio.exception.BlockAlreadyExistsException;
import alluxio.exception.BlockDoesNotExistException;
import alluxio.exception.InvalidWorkerStateException;
import alluxio.exception.WorkerOutOfSpaceException;
import alluxio.proto.dataserver.Protocol;
import alluxio.underfs.UfsManager;
import alluxio.worker.SessionCleanable;
import alluxio.worker.block.io.BlockReader;
import alluxio.worker.block.io.BlockWriter;
import alluxio.worker.block.meta.BlockMeta;
import alluxio.worker.block.meta.TempBlockMeta;
import alluxio.worker.page.PagedBlockMetaStore;
import alluxio.worker.page.PagedLocalBlockStore;

import java.io.Closeable;
import java.io.IOException;
import java.util.Optional;
import java.util.OptionalLong;
import java.util.Set;

/**
 * A blob store interface to represent the local storage managing and serving all the blocks in the
 * local storage.
 */
public interface LocalBlockStore
    extends SessionCleanable, Closeable {
  /**
   * @param ufsManager
   * @return the instance of LocalBlockStore
   */
  static LocalBlockStore create(UfsManager ufsManager) {
    switch (ServerConfiguration.getEnum(PropertyKey.USER_BLOCK_STORE_TYPE, BlockStoreType.class)) {
      case PAGE:
        try {
          InstancedConfiguration conf = ServerConfiguration.global();
          PagedBlockMetaStore pagedBlockMetaStore = new PagedBlockMetaStore(conf);
          CacheManager cacheManager = CacheManager.Factory.create(conf, pagedBlockMetaStore);
          return new PagedLocalBlockStore(cacheManager, ufsManager, pagedBlockMetaStore, conf);
        } catch (IOException e) {
          throw new RuntimeException("Failed to create PagedLocalBlockStore", e);
        }
      case FILE:
      default:
        return new TieredBlockStore();
    }
  }

  /**
   * Pins the block indicating subsequent access.
   *
   * @param sessionId the id of the session to lock this block
   * @param blockId the id of the block to lock
   * @return a non-negative unique identifier to conveniently unpin the block later, or empty
   * if the block does not exist
   */
  OptionalLong pinBlock(long sessionId, long blockId);

  /**
   * Unpins an accessed block based on the id (returned by {@link #pinBlock(long, long)}).
   *
   * @param id the id returned by {@link #pinBlock(long, long)}
   */
  void unpinBlock(long id);

  /**
   * Creates the metadata of a new block and assigns a temporary path (e.g., a subdir of the final
   * location named after session id) to store its data. The location can be a location with
   * specific tier and dir, or {@link BlockStoreLocation#anyTier()}, or
   * {@link BlockStoreLocation#anyDirInTier(String)}.
   *
   * <p>
   * Before commit, all the data written to this block will be stored in the temp path and the block
   * is only "visible" to its writer client.
   *
   * @param sessionId the id of the session
   * @param blockId the id of the block to create
   * @param options allocation options
   * @return metadata of the temp block created
   * @throws BlockAlreadyExistsException if block id already exists, either temporary or committed,
   *         or block in eviction plan already exists
   * @throws WorkerOutOfSpaceException if this Store has no more space than the initialBlockSize
   */
  TempBlockMeta createBlock(long sessionId, long blockId, AllocateOptions options)
      throws BlockAlreadyExistsException, WorkerOutOfSpaceException, IOException;

  /**
   * Gets the metadata of a block given its block id or empty if block does not exist.
   * This method does not require a lock id so the block is possible to be moved or removed after it
   * returns.
   *
   * @param blockId the block id
   * @return metadata of the block
   */
  Optional<BlockMeta> getVolatileBlockMeta(long blockId);

  /**
   * Gets the temp metadata of a specific block from local storage.
   *
   * @param blockId the id of the block
   * @return metadata of the block if the temp block exists
   */
  TempBlockMeta getTempBlockMeta(long blockId);

  /**
   * Commits a temporary block to the local store. After commit, the block will be available in this
   * block store for all clients to access. Since a temp block is "private" to the writer, this
   * method requires no previously acquired lock.
   *
   * @param sessionId the id of the session
   * @param blockId the id of a temp block
   * @param pinOnCreate whether to pin block on create
   * @throws BlockAlreadyExistsException if block id already exists in committed blocks
   * @throws InvalidWorkerStateException if block id does not belong to session id
   * @throws WorkerOutOfSpaceException if there is no more space left to hold the block
   */
  void commitBlock(long sessionId, long blockId, boolean pinOnCreate)
      throws BlockAlreadyExistsException, InvalidWorkerStateException,
      IOException, WorkerOutOfSpaceException;

  /**
   * Similar to {@link #commitBlock(long, long, boolean)}. It returns the block locked,
   * so the caller is required to explicitly unlock the block.
   *
   * @param sessionId the id of the session
   * @param blockId the id of a temp block
   * @param pinOnCreate whether to pin block on create
   * @return the lock id
   * @throws BlockAlreadyExistsException if block id already exists in committed blocks
   * @throws InvalidWorkerStateException if block id does not belong to session id
   * @throws WorkerOutOfSpaceException if there is no more space left to hold the block
   */
  long commitBlockLocked(long sessionId, long blockId, boolean pinOnCreate)
      throws BlockAlreadyExistsException, InvalidWorkerStateException,
      IOException, WorkerOutOfSpaceException;

  /**
   * Aborts a temporary block. The metadata of this block will not be added, its data will be
   * deleted and the space will be reclaimed. Since a temp block is "private" to the writer, this
   * requires no previously acquired lock.
   *
   * @param sessionId the id of the session
   * @param blockId the id of a temp block
   * @throws BlockAlreadyExistsException if block id already exists in committed blocks
   * @throws InvalidWorkerStateException if block id does not belong to session id
   */
  void abortBlock(long sessionId, long blockId) throws BlockAlreadyExistsException,
      InvalidWorkerStateException, IOException;

  /**
   * Requests to increase the size of a temp block. Since a temp block is "private" to the writer
   * client, this operation requires no previously acquired lock.
   *
   * @param sessionId the id of the session to request space
   * @param blockId the id of the temp block
   * @param additionalBytes the amount of more space to request in bytes, never be less than 0
   * @throws WorkerOutOfSpaceException if requested space can not be satisfied
   */
  void requestSpace(long sessionId, long blockId, long additionalBytes)
      throws WorkerOutOfSpaceException, IOException;

  /**
   * Creates a writer to write data to a temp block. Since the temp block is "private" to the
   * writer, this operation requires no previously acquired lock.
   *
   * @param sessionId the id of the session to get the writer
   * @param blockId the id of the temp block
   * @return a {@link BlockWriter} instance on this block
   * @throws BlockAlreadyExistsException if a committed block with the same ID exists
   * @throws InvalidWorkerStateException if the worker state is invalid
   */
<<<<<<< HEAD
  BlockWriter getBlockWriter(long sessionId, long blockId)
      throws BlockAlreadyExistsException, InvalidWorkerStateException,
=======
  BlockWriter createBlockWriter(long sessionId, long blockId)
      throws BlockDoesNotExistException, BlockAlreadyExistsException, InvalidWorkerStateException,
>>>>>>> 0e35322d
      IOException;

  /**
   * Creates a reader of an existing block to read data from this block.
   * <p>
   * This operation requires the lock id returned by a previously acquired
   * {@link #pinBlock(long, long)}.
   *
   * @param sessionId the id of the session to get the reader
   * @param blockId the id of an existing block
   * @param offset the offset within the block
   * @return a {@link BlockReader} instance on this block
   * @throws BlockDoesNotExistException if lockId is not found
   */
  BlockReader createBlockReader(long sessionId, long blockId, long offset)
      throws BlockDoesNotExistException, IOException;

  /**
   * Creates a reader of an existing block to read data from this block.
   * <p>
   * The block reader will fetch the data from UFS when the data is not cached by the worker
   *
   * @param sessionId the id of the session to get the reader
   * @param blockId the id of an existing block
   * @param options the options for UFS fall-back
   * @return a {@link BlockReader} instance on this block
   */
  default BlockReader createBlockReader(long sessionId, long blockId,
                                        Protocol.OpenUfsBlockOptions options) {
    throw new UnsupportedOperationException();
  }

  /**
   * Moves an existing block to a new location.
   *
   * @param sessionId the id of the session to move a block
   * @param blockId the id of an existing block
   * @param moveOptions the options for move
   * @throws IllegalArgumentException if newLocation does not belong to the tiered storage
   * @throws BlockDoesNotExistException if block id can not be found
   * @throws InvalidWorkerStateException if block id has not been committed
   * @throws WorkerOutOfSpaceException if newLocation does not have enough extra space to hold the
   *         block
   */
  void moveBlock(long sessionId, long blockId, AllocateOptions moveOptions)
      throws BlockDoesNotExistException, InvalidWorkerStateException,
      WorkerOutOfSpaceException, IOException;

  /**
   * Removes an existing block. If the block can not be found in this store.
   *
   * @param sessionId the id of the session to remove a block
   * @param blockId the id of an existing block
   * @throws InvalidWorkerStateException if block id has not been committed
   */
  void removeBlock(long sessionId, long blockId) throws InvalidWorkerStateException, IOException;

  /**
   * Notifies the block store that a block was accessed so the block store could update accordingly
   * the registered listeners such as evictor and allocator on block access.
   *
   * @param sessionId the id of the session to access a block
   * @param blockId the id of an accessed block
   */
  void accessBlock(long sessionId, long blockId);

  /**
   * Gets the metadata of the entire store in a snapshot. There is no guarantee the state will be
   * consistent with the snapshot after this method is called.
   * This function should be cheap since it is called for every block.
   *
   * @return store metadata
   */
  BlockStoreMeta getBlockStoreMeta();

  /**
   * Similar as {@link #getBlockStoreMeta} except that this includes
   * more information about the block store (e.g. blockId list). This is an expensive operation.
   *
   * @return full store metadata
   */
  BlockStoreMeta getBlockStoreMetaFull();

  /**
   * Checks if the storage has a given block.
   *
   * @param blockId the block id
   * @return true if the block is contained, false otherwise
   */
  boolean hasBlockMeta(long blockId);

  /**
   * Checks if the storage has a given temp block.
   *
   * @param blockId the temp block id
   * @return true if the block is contained, false otherwise
   */
  boolean hasTempBlockMeta(long blockId);

  /**
   * Cleans up the data associated with a specific session (typically a dead session). Clean up
   * entails unlocking the block locks of this session, reclaiming space of temp blocks created by
   * this session, and deleting the session temporary folder.
   *
   * @param sessionId the session id
   */
  @Override
  void cleanupSession(long sessionId);

  /**
   * Registers a {@link BlockStoreEventListener} to this block store.
   *
   * @param listener the listener to those events
   */
  void registerBlockStoreEventListener(BlockStoreEventListener listener);

  /**
   * Update the pinned inodes.
   *
   * @param inodes a set of inodes that are currently pinned
   */
  void updatePinnedInodes(Set<Long> inodes);

  /**
   * Remove Storage directories that are no longer accessible.
   */
  void removeInaccessibleStorage();
}<|MERGE_RESOLUTION|>--- conflicted
+++ resolved
@@ -185,13 +185,8 @@
    * @throws BlockAlreadyExistsException if a committed block with the same ID exists
    * @throws InvalidWorkerStateException if the worker state is invalid
    */
-<<<<<<< HEAD
-  BlockWriter getBlockWriter(long sessionId, long blockId)
+  BlockWriter createBlockWriter(long sessionId, long blockId)
       throws BlockAlreadyExistsException, InvalidWorkerStateException,
-=======
-  BlockWriter createBlockWriter(long sessionId, long blockId)
-      throws BlockDoesNotExistException, BlockAlreadyExistsException, InvalidWorkerStateException,
->>>>>>> 0e35322d
       IOException;
 
   /**
