--- conflicted
+++ resolved
@@ -117,329 +117,8 @@
   public static final String KEY_VALUE_MASTER_CLIENT_SERVICE_NAME = "KeyValueMasterClient";
   public static final String KEY_VALUE_WORKER_CLIENT_SERVICE_NAME = "KeyValueWorkerClient";
 
-<<<<<<< HEAD
   public static final String REST_API_PREFIX = "v1/api";
   public static final String LOGGER_TYPE = PropertyKey.LOGGER_TYPE;
-=======
-  public static final String REST_API_PREFIX = "/v1/api";
-
-  // Configurations properties constants.
-  // Please check and update Configuration-Settings.md file when you change or add Alluxio
-  // configuration properties.
-  public static final String SITE_CONF_DIR = "alluxio.site.conf.dir";
-  public static final String HOME = "alluxio.home";
-  public static final String DEBUG = "alluxio.debug";
-  public static final String LOGGER_TYPE = "alluxio.logger.type";
-  public static final String VERSION = "alluxio.version";
-  public static final String WEB_RESOURCES = "alluxio.web.resources";
-  public static final String WEB_THREAD_COUNT = "alluxio.web.threads";
-  public static final String LOGS_DIR = "alluxio.logs.dir";
-  public static final String UNDERFS_ADDRESS = "alluxio.underfs.address";
-  public static final String UNDERFS_HDFS_IMPL = "alluxio.underfs.hdfs.impl";
-  public static final String UNDERFS_HDFS_CONFIGURATION = "alluxio.underfs.hdfs.configuration";
-  public static final String UNDERFS_HDFS_PREFIXES = "alluxio.underfs.hdfs.prefixes";
-  public static final String IN_TEST_MODE = "alluxio.test.mode";
-  public static final String NETWORK_HOST_RESOLUTION_TIMEOUT_MS =
-      "alluxio.network.host.resolution.timeout.ms";
-  public static final String UNDERFS_GLUSTERFS_IMPL = "alluxio.underfs.glusterfs.impl";
-  public static final String UNDERFS_GLUSTERFS_VOLUMES = "alluxio.underfs.glusterfs.volumes";
-  public static final String UNDERFS_GLUSTERFS_MOUNTS = "alluxio.underfs.glusterfs.mounts";
-  public static final String UNDERFS_GLUSTERFS_MR_DIR =
-      "alluxio.underfs.glusterfs.mapred.system.dir";
-  public static final String UNDERFS_OSS_CONNECT_MAX = "alluxio.underfs.oss.connection.max";
-  public static final String UNDERFS_OSS_CONNECT_TIMEOUT =
-      "alluxio.underfs.oss.connection.timeout.ms";
-  public static final String UNDERFS_OSS_CONNECT_TTL = "alluxio.underfs.oss.connection.ttl";
-  public static final String UNDERFS_OSS_SOCKET_TIMEOUT = "alluxio.underfs.oss.socket.timeout.ms";
-  public static final String UNDERFS_S3_PROXY_HOST = "alluxio.underfs.s3.proxy.host";
-  public static final String UNDERFS_S3_PROXY_PORT = "alluxio.underfs.s3.proxy.port";
-  public static final String UNDERFS_S3_PROXY_HTTPS_ONLY = "alluxio.underfs.s3.proxy.https.only";
-  public static final String UNDERFS_S3_ENDPOINT = "alluxio.underfs.s3.endpoint";
-  public static final String UNDERFS_S3_ENDPOINT_HTTP_PORT =
-      "alluxio.underfs.s3.endpoint.http.port";
-  public static final String UNDERFS_S3_ENDPOINT_HTTPS_PORT =
-      "alluxio.underfs.s3.endpoint.https.port";
-  public static final String UNDERFS_S3_DISABLE_DNS_BUCKETS =
-      "alluxio.underfs.s3.disable.dns.buckets";
-  public static final String UNDERFS_S3_THREADS_MAX = "alluxio.underfs.s3.threads.max";
-  public static final String UNDERFS_S3_ADMIN_THREADS_MAX = "alluxio.underfs.s3.admin.threads.max";
-  public static final String UNDERFS_S3_UPLOAD_THREADS_MAX =
-      "alluxio.underfs.s3.upload.threads.max";
-  public static final String UNDERFS_S3A_SECURE_HTTP_ENABLED =
-      "alluxio.underfs.s3a.secure.http.enabled";
-  public static final String UNDERFS_S3A_SERVER_SIDE_ENCRYPTION_ENABLED =
-      "alluxio.underfs.s3a.server.side.encryption.enabled";
-  public static final String UNDERFS_S3A_SOCKET_TIMEOUT_MS =
-      "alluxio.underfs.s3a.socket.timeout.ms";
-  public static final String ZOOKEEPER_ENABLED = "alluxio.zookeeper.enabled";
-  public static final String ZOOKEEPER_ADDRESS = "alluxio.zookeeper.address";
-  public static final String ZOOKEEPER_ELECTION_PATH = "alluxio.zookeeper.election.path";
-  public static final String ZOOKEEPER_LEADER_PATH = "alluxio.zookeeper.leader.path";
-  public static final String ZOOKEEPER_LEADER_INQUIRY_RETRY_COUNT =
-      "alluxio.zookeeper.leader.inquiry.retry";
-  public static final String NETWORK_THRIFT_FRAME_SIZE_BYTES_MAX =
-      "alluxio.network.thrift.frame.size.bytes.max";
-  public static final String KEY_VALUE_ENABLED = "alluxio.keyvalue.enabled";
-  public static final String KEY_VALUE_PARTITION_SIZE_BYTES_MAX =
-      "alluxio.keyvalue.partition.size.bytes.max";
-  public static final String METRICS_CONF_FILE = "alluxio.metrics.conf.file";
-  public static final String FORMAT_FILE_PREFIX = "_format_";
-
-  public static final String INTEGRATION_MASTER_RESOURCE_CPU =
-      "alluxio.integration.master.resource.cpu";
-  public static final String INTEGRATION_MASTER_RESOURCE_MEM =
-      "alluxio.integration.master.resource.mem";
-  public static final String INTEGRATION_YARN_WORKERS_PER_HOST_MAX =
-      "alluxio.integration.yarn.workers.per.host.max";
-  public static final String INTEGRATION_MESOS_EXECUTOR_DEPENDENCY_PATH =
-      "alluxio.integration.mesos.executor.dependency.path";
-  public static final String INTEGRATION_MESOS_JRE_PATH =
-      "alluxio.integration.mesos.jre.path";
-  public static final String INTEGRATION_MESOS_JRE_URL = "alluxio.integration.mesos.jre.url";
-  public static final String INTEGRATION_MESOS_PRINCIPAL =
-      "alluxio.integration.mesos.principal";
-  public static final String INTEGRATION_MESOS_ROLE =
-      "alluxio.integration.mesos.role";
-  public static final String INTEGRATION_MESOS_SECRET =
-      "alluxio.integration.mesos.secret";
-  public static final String INTEGRATION_MESOS_ALLUXIO_MASTER_NAME =
-      "alluxio.integration.mesos.master.name";
-  public static final String INTEGRATION_MESOS_ALLUXIO_WORKER_NAME =
-      "alluxio.integration.mesos.worker.name";
-  public static final String INTEGRATION_MESOS_ALLUXIO_MASTER_NODE_COUNT =
-      "alluxio.integration.mesos.master.node.count";
-  public static final String INTEGRATION_MESOS_USER =
-      "alluxio.integration.mesos.user";
-  public static final String INTEGRATION_WORKER_RESOURCE_CPU =
-      "alluxio.integration.worker.resource.cpu";
-  public static final String INTEGRATION_WORKER_RESOURCE_MEM =
-      "alluxio.integration.worker.resource.mem";
-
-  public static final String MASTER_FORMAT_FILE_PREFIX = "alluxio.master.format.file_prefix";
-  public static final String MASTER_JOURNAL_FLUSH_BATCH_TIME_MS =
-      "alluxio.master.journal.flush.batch.time.ms";
-  public static final String MASTER_JOURNAL_FOLDER = "alluxio.master.journal.folder";
-  public static final String MASTER_JOURNAL_FORMATTER_CLASS =
-      "alluxio.master.journal.formatter.class";
-  public static final String MASTER_JOURNAL_TAILER_SHUTDOWN_QUIET_WAIT_TIME_MS =
-      "alluxio.master.journal.tailer.shutdown.quiet.wait.time.ms";
-  public static final String MASTER_JOURNAL_TAILER_SLEEP_TIME_MS =
-      "alluxio.master.journal.tailer.sleep.time.ms";
-  public static final String MASTER_JOURNAL_LOG_SIZE_BYTES_MAX =
-      "alluxio.master.journal.log.size.bytes.max";
-
-  public static final String MASTER_FILE_ASYNC_PERSIST_HANDLER =
-      "alluxio.master.file.async.persist.handler";
-  public static final String MASTER_HOSTNAME = "alluxio.master.hostname";
-  public static final String MASTER_BIND_HOST = "alluxio.master.bind.host";
-  public static final String MASTER_RPC_PORT = "alluxio.master.port";
-  public static final String MASTER_ADDRESS = "alluxio.master.address";
-  public static final String MASTER_WEB_HOSTNAME = "alluxio.master.web.hostname";
-  public static final String MASTER_WEB_BIND_HOST = "alluxio.master.web.bind.host";
-  public static final String MASTER_WEB_PORT = "alluxio.master.web.port";
-  public static final String MASTER_HEARTBEAT_INTERVAL_MS = "alluxio.master.heartbeat.interval.ms";
-  public static final String MASTER_TTL_CHECKER_INTERVAL_MS =
-      "alluxio.master.ttl.checker.interval.ms";
-  public static final String MASTER_WORKER_THREADS_MAX = "alluxio.master.worker.threads.max";
-  public static final String MASTER_WORKER_THREADS_MIN = "alluxio.master.worker.threads.min";
-  public static final String MASTER_WORKER_TIMEOUT_MS = "alluxio.master.worker.timeout.ms";
-  public static final String MASTER_WHITELIST = "alluxio.master.whitelist";
-  public static final String MASTER_KEYTAB_KEY = "alluxio.master.keytab.file";
-  public static final String MASTER_PRINCIPAL_KEY = "alluxio.master.principal";
-  public static final String MASTER_RETRY_COUNT = "alluxio.master.retry";
-  public static final String MASTER_LINEAGE_CHECKPOINT_CLASS =
-      "alluxio.master.lineage.checkpoint.class";
-  public static final String MASTER_LINEAGE_CHECKPOINT_INTERVAL_MS =
-      "alluxio.master.lineage.checkpoint.interval.ms";
-  public static final String MASTER_LINEAGE_RECOMPUTE_INTERVAL_MS =
-      "alluxio.master.lineage.recompute.interval.ms";
-  public static final String MASTER_LINEAGE_RECOMPUTE_LOG_PATH =
-      "alluxio.master.lineage.recompute.log.path";
-  public static final String MASTER_TIERED_STORE_GLOBAL_LEVELS =
-      "alluxio.master.tieredstore.global.levels";
-  public static final String MASTER_TIERED_STORE_GLOBAL_LEVEL_ALIAS_FORMAT =
-      "alluxio.master.tieredstore.global.level%d.alias";
-
-  public static final String WORKER_MEMORY_SIZE = "alluxio.worker.memory.size";
-  public static final String WORKER_HOSTNAME = "alluxio.worker.hostname";
-  public static final String WORKER_BIND_HOST = "alluxio.worker.bind.host";
-  public static final String WORKER_RPC_PORT = "alluxio.worker.port";
-  public static final String WORKER_DATA_HOSTNAME = "alluxio.worker.data.hostname";
-  public static final String WORKER_DATA_BIND_HOST = "alluxio.worker.data.bind.host";
-  public static final String WORKER_DATA_PORT = "alluxio.worker.data.port";
-  public static final String WORKER_WEB_HOSTNAME = "alluxio.worker.web.hostname";
-  public static final String WORKER_WEB_BIND_HOST = "alluxio.worker.web.bind.host";
-  public static final String WORKER_WEB_PORT = "alluxio.worker.web.port";
-  public static final String WORKER_DATA_FOLDER = "alluxio.worker.data.folder";
-  public static final String WORKER_DATA_TMP_FOLDER = "alluxio.worker.data.folder.tmp";
-  public static final String WORKER_DATA_TMP_SUBDIR_MAX = "alluxio.worker.data.tmp.subdir.max";
-  public static final String WORKER_BLOCK_HEARTBEAT_TIMEOUT_MS =
-      "alluxio.worker.block.heartbeat.timeout.ms";
-  public static final String WORKER_BLOCK_HEARTBEAT_INTERVAL_MS =
-      "alluxio.worker.block.heartbeat.interval.ms";
-  public static final String WORKER_SESSION_TIMEOUT_MS = "alluxio.worker.session.timeout.ms";
-  public static final String WORKER_WORKER_BLOCK_THREADS_MAX = "alluxio.worker.block.threads.max";
-  public static final String WORKER_WORKER_BLOCK_THREADS_MIN = "alluxio.worker.block.threads.min";
-  public static final String WORKER_NETWORK_NETTY_BOSS_THREADS =
-      "alluxio.worker.network.netty.boss.threads";
-  public static final String WORKER_NETWORK_NETTY_WORKER_THREADS =
-      "alluxio.worker.network.netty.worker.threads";
-  public static final String WORKER_NETWORK_NETTY_CHANNEL = "alluxio.worker.network.netty.channel";
-  public static final String WORKER_NETWORK_NETTY_FILE_TRANSFER_TYPE =
-      "alluxio.worker.network.netty.file.transfer";
-  public static final String WORKER_NETWORK_NETTY_WATERMARK_HIGH =
-      "alluxio.worker.network.netty.watermark.high";
-  public static final String WORKER_NETWORK_NETTY_WATERMARK_LOW =
-      "alluxio.worker.network.netty.watermark.low";
-  public static final String WORKER_NETWORK_NETTY_BACKLOG = "alluxio.worker.network.netty.backlog";
-  public static final String WORKER_NETWORK_NETTY_BUFFER_SEND =
-      "alluxio.worker.network.netty.buffer.send";
-  public static final String WORKER_NETWORK_NETTY_BUFFER_RECEIVE =
-      "alluxio.worker.network.netty.buffer.receive";
-  public static final String WORKER_NETWORK_NETTY_SHUTDOWN_QUIET_PERIOD =
-      "alluxio.worker.network.netty.shutdown.quiet.period";
-  public static final String WORKER_NETWORK_NETTY_SHUTDOWN_TIMEOUT =
-      "alluxio.worker.network.netty.shutdown.timeout";
-  public static final String WORKER_ALLOCATOR_CLASS = "alluxio.worker.allocator.class";
-  public static final String WORKER_EVICTOR_CLASS = "alluxio.worker.evictor.class";
-  public static final String WORKER_EVICTOR_LRFU_STEP_FACTOR =
-      "alluxio.worker.evictor.lrfu.step.factor";
-  public static final String WORKER_EVICTOR_LRFU_ATTENUATION_FACTOR =
-      "alluxio.worker.evictor.lrfu.attenuation.factor";
-  public static final String WORKER_TIERED_STORE_LEVELS =
-      "alluxio.worker.tieredstore.levels";
-  public static final String WORKER_FILESYSTEM_HEARTBEAT_INTERVAL_MS =
-      "alluxio.worker.filesystem.heartbeat.interval.ms";
-  public static final String WORKER_FILE_PERSIST_POOL_SIZE =
-      "alluxio.worker.file.persist.pool.size";
-  public static final String WORKER_FILE_PERSIST_RATE_LIMIT_ENABLED =
-      "alluxio.worker.file.persist.rate.limit.enabled";
-  public static final String WORKER_FILE_PERSIST_RATE_LIMIT =
-      "alluxio.worker.file.persist.rate.limit";
-
-  public static final String WORKER_TIERED_STORE_BLOCK_LOCKS =
-      "alluxio.worker.tieredstore.block.locks";
-  /**
-   * This format is used as a template to generate the property name for a given level. e.g.,
-   * {@code String.format(Constants.WORKER_TIERED_STORE_LEVEL_ALIAS_FORMAT, level)}
-   */
-  public static final String WORKER_TIERED_STORE_LEVEL_ALIAS_FORMAT =
-      "alluxio.worker.tieredstore.level%d.alias";
-  /**
-   * This format is used as a template to generate the property name for a given level. e.g.,
-   * {@code String.format(Constants.WORKER_TIERED_STORE_LEVEL_DIRS_PATH_FORMAT, level)}
-   */
-  public static final String WORKER_TIERED_STORE_LEVEL_DIRS_PATH_FORMAT =
-      "alluxio.worker.tieredstore.level%d.dirs.path";
-  /**
-   * This format is used as a template to generate the property name for a given level. e.g.,
-   * {@code String.format(Constants.WORKER_TIERED_STORE_LEVEL_DIRS_QUOTA_FORMAT, level)}
-   */
-  public static final String WORKER_TIERED_STORE_LEVEL_DIRS_QUOTA_FORMAT =
-      "alluxio.worker.tieredstore.level%d.dirs.quota";
-  /**
-   * This format is used as a template to generate the property name for a given level. e.g.,
-   * {@code String.format(Constants.WORKER_TIERED_STORE_LEVEL_RESERVED_RATIO_FORMAT, level)}
-   */
-  public static final String WORKER_TIERED_STORE_LEVEL_RESERVED_RATIO_FORMAT =
-      "alluxio.worker.tieredstore.level%d.reserved.ratio";
-
-  public static final String WORKER_TIERED_STORE_RESERVER_INTERVAL_MS =
-      "alluxio.worker.tieredstore.reserver.interval.ms";
-
-  public static final String WORKER_TIERED_STORE_RESERVER_ENABLED =
-      "alluxio.worker.tieredstore.reserver.enabled";
-  public static final String WORKER_KEYTAB_KEY = "alluxio.worker.keytab.file";
-  public static final String WORKER_PRINCIPAL_KEY = "alluxio.worker.principal";
-  public static final String WORKER_DATA_SERVER = "alluxio.worker.data.server.class";
-
-  public static final String USER_FAILED_SPACE_REQUEST_LIMITS =
-      "alluxio.user.failed.space.request.limits";
-  public static final String USER_FILE_BUFFER_BYTES = "alluxio.user.file.buffer.bytes";
-  public static final String USER_HEARTBEAT_INTERVAL_MS = "alluxio.user.heartbeat.interval.ms";
-  public static final String USER_BLOCK_SIZE_BYTES_DEFAULT =
-      "alluxio.user.block.size.bytes.default";
-  public static final String USER_NETWORK_NETTY_WORKER_THREADS =
-      "alluxio.user.network.netty.worker.threads";
-  public static final String USER_NETWORK_NETTY_CHANNEL = "alluxio.user.network.netty.channel";
-  public static final String USER_NETWORK_NETTY_TIMEOUT_MS =
-      "alluxio.user.network.netty.timeout.ms";
-  public static final String USER_BLOCK_REMOTE_READ_BUFFER_SIZE_BYTES =
-      "alluxio.user.block.remote.read.buffer.size.bytes";
-  public static final String USER_FILE_WRITE_TYPE_DEFAULT = "alluxio.user.file.writetype.default";
-  public static final String USER_FILE_READ_TYPE_DEFAULT = "alluxio.user.file.readtype.default";
-  public static final String USER_FILE_WRITE_LOCATION_POLICY =
-      "alluxio.user.file.write.location.policy.class";
-  public static final String USER_FILE_CACHE_PARTIALLY_READ_BLOCK =
-      "alluxio.user.file.cache.partially.read.block";
-  public static final String USER_FILE_SEEK_BUFFER_SIZE_BYTES =
-      "alluxio.user.file.seek.buffer.size.bytes";
-  public static final String USER_BLOCK_REMOTE_READER =
-      "alluxio.user.block.remote.reader.class";
-  public static final String USER_BLOCK_REMOTE_WRITER =
-      "alluxio.user.block.remote.writer.class";
-  public static final String USER_BLOCK_WORKER_CLIENT_THREADS =
-      "alluxio.user.block.worker.client.threads";
-  public static final String USER_BLOCK_MASTER_CLIENT_THREADS =
-      "alluxio.user.block.master.client.threads";
-  public static final String USER_FILE_WORKER_CLIENT_THREADS =
-      "alluxio.user.file.worker.client.threads";
-  public static final String USER_FILE_MASTER_CLIENT_THREADS =
-      "alluxio.user.file.master.client.threads";
-  public static final String USER_LINEAGE_MASTER_CLIENT_THREADS =
-      "alluxio.user.lineage.master.client.threads";
-  public static final String USER_LINEAGE_ENABLED = "alluxio.user.lineage.enabled";
-  public static final String USER_FILE_WAITCOMPLETED_POLL_MS =
-      "alluxio.user.file.waitcompleted.poll.ms";
-  public static final String USER_UFS_DELEGATION_ENABLED =
-      "alluxio.user.ufs.delegation.enabled";
-  public static final String USER_UFS_DELEGATION_READ_BUFFER_SIZE_BYTES =
-      "alluxio.user.ufs.delegation.read.buffer.size.bytes";
-  public static final String USER_UFS_DELEGATION_WRITE_BUFFER_SIZE_BYTES =
-      "alluxio.user.ufs.delegation.write.buffer.size.bytes";
-
-  /** alluxio-fuse related conf keys */
-
-  /**
-   * Passed to fuse-mount, maximum granularity of write operations:
-   * Capped by the kernel to 128KB max (as of Linux 3.16.0).
-   */
-  public static final String FUSE_MAXWRITE_BYTES = "alluxio.fuse.maxwrite.bytes";
-  /** Have the fuse process log every FS request. */
-  public static final String FUSE_DEBUG_ENABLE = "alluxio.fuse.debug.enabled";
-  /** Maximum number of Alluxio paths to cache for fuse conversion. */
-  public static final String FUSE_CACHED_PATHS_MAX = "alluxio.fuse.cached.paths.max";
-  public static final String FUSE_DEFAULT_MOUNTPOINT = "alluxio.fuse.mount.default";
-  public static final String FUSE_FS_ROOT = "alluxio.fuse.fs.root";
-  /** FUSE file system name. */
-  public static final String FUSE_FS_NAME = "alluxio.fuse.fs.name";
-
-  public static final String OSS_ACCESS_KEY = "fs.oss.accessKeyId";
-  public static final String OSS_SECRET_KEY = "fs.oss.accessKeySecret";
-  public static final String OSS_ENDPOINT_KEY = "fs.oss.endpoint";
-
-  public static final String S3N_ACCESS_KEY = "fs.s3n.awsAccessKeyId";
-  public static final String S3N_SECRET_KEY = "fs.s3n.awsSecretAccessKey";
-
-  // Not prefixed with fs, the s3a property names mirror the aws-sdk property names for ease of use
-  public static final String S3A_ACCESS_KEY = "aws.accessKeyId";
-  public static final String S3A_SECRET_KEY = "aws.secretKey";
-
-  public static final String GCS_ACCESS_KEY = "fs.gcs.accessKeyId";
-  public static final String GCS_SECRET_KEY = "fs.gcs.secretAccessKey";
-
-  public static final String SWIFT_USER_KEY = "fs.swift.user";
-  public static final String SWIFT_TENANT_KEY = "fs.swift.tenant";
-  public static final String SWIFT_API_KEY = "fs.swift.apikey";
-  public static final String SWIFT_PASSWORD_KEY = "fs.swift.password";
-  public static final String SWIFT_AUTH_URL_KEY = "fs.swift.auth.url";
-  public static final String SWIFT_AUTH_PORT_KEY = "fs.swift.auth.port";
-  public static final String SWIFT_AUTH_METHOD_KEY = "fs.swift.auth.method";
-  public static final String SWIFT_USE_PUBLIC_URI_KEY = "fs.swift.use.public.url";
-  public static final String SWIFT_AUTH_KEYSTONE = "keystone";
-  public static final String SWIFT_AUTH_SWIFTAUTH = "swiftauth";
-  public static final String SWIFT_SIMULATION = "fs.swift.simulation";
->>>>>>> ada278d1
 
   public static final String MASTER_COLUMN_FILE_PREFIX = "COL_";
 
@@ -470,29 +149,6 @@
   public static final long NO_TTL = -1;
 
   // Security
-
-<<<<<<< HEAD
-=======
-  // Authentication
-  public static final String SECURITY_AUTHENTICATION_TYPE = "alluxio.security.authentication.type";
-  public static final String SECURITY_AUTHENTICATION_CUSTOM_PROVIDER =
-      "alluxio.security.authentication.custom.provider.class";
-  public static final String SECURITY_AUTHENTICATION_SOCKET_TIMEOUT_MS =
-      "alluxio.security.authentication.socket.timeout.ms";
-  public static final String SECURITY_LOGIN_USERNAME = "alluxio.security.login.username";
-  // Authorization
-  public static final String SECURITY_AUTHORIZATION_PERMISSION_ENABLED =
-      "alluxio.security.authorization.permission.enabled";
-  public static final String SECURITY_AUTHORIZATION_PERMISSION_UMASK =
-      "alluxio.security.authorization.permission.umask";
-  public static final String SECURITY_AUTHORIZATION_PERMISSION_SUPERGROUP =
-      "alluxio.security.authorization.permission.supergroup";
-  // Group Mapping
-  public static final String SECURITY_GROUP_MAPPING_CLASS = "alluxio.security.group.mapping.class";
-  public static final String SECURITY_GROUP_MAPPING_CACHE_TIMEOUT_MS =
-      "alluxio.security.group.mapping.cache.timeout.ms";
-
->>>>>>> ada278d1
   // Security related constant value
   public static final int DEFAULT_FILE_SYSTEM_UMASK = 0022;
   public static final short DEFAULT_FILE_SYSTEM_MODE = (short) 0777;
