/*
 * The Alluxio Open Foundation licenses this work under the Apache License, version 2.0
 * (the "License"). You may not use this work except in compliance with the License, which is
 * available at www.apache.org/licenses/LICENSE-2.0
 *
 * This software is distributed on an "AS IS" basis, WITHOUT WARRANTIES OR CONDITIONS OF ANY KIND,
 * either express or implied, as more fully set forth in the License.
 *
 * See the NOTICE file distributed with this work for information regarding copyright ownership.
 */

package alluxio.client.block.stream;

import alluxio.network.protocol.databuffer.DataBuffer;

import java.io.Closeable;
<<<<<<< HEAD
=======
import java.io.IOException;
>>>>>>> 598d09e7

/**
 * The interface to read packets.
 */
public interface PacketReader extends Closeable {

  /**
   * Reads a packet. The caller needs to release the packet.
   *
   * @return the data buffer or null if EOF is reached
   */
  DataBuffer readPacket() throws IOException;

  /**
   * @return the current stream position
   */
  long pos();

  /**
   * The factory interface to create {@link PacketReader}s.
   */
  interface Factory extends Closeable {
    /**
     * Creates an instance of {@link PacketReader}.
     *
     * @param offset the stream offset
     * @param len the length of the stream
     * @return the created object
     */
    PacketReader create(long offset, long len) throws IOException;

    /**
     * @return whether this factory generates packet readers which perform short-circuit reads
     */
    boolean isShortCircuit();
  }
}<|MERGE_RESOLUTION|>--- conflicted
+++ resolved
@@ -14,10 +14,7 @@
 import alluxio.network.protocol.databuffer.DataBuffer;
 
 import java.io.Closeable;
-<<<<<<< HEAD
-=======
 import java.io.IOException;
->>>>>>> 598d09e7
 
 /**
  * The interface to read packets.
