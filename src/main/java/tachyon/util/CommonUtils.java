/*
 * Licensed to the Apache Software Foundation (ASF) under one or more
 * contributor license agreements.  See the NOTICE file distributed with
 * this work for additional information regarding copyright ownership.
 * The ASF licenses this file to You under the Apache License, Version 2.0
 * (the "License"); you may not use this file except in compliance with
 * the License.  You may obtain a copy of the License at
 *
 *    http://www.apache.org/licenses/LICENSE-2.0
 *
 * Unless required by applicable law or agreed to in writing, software
 * distributed under the License is distributed on an "AS IS" BASIS,
 * WITHOUT WARRANTIES OR CONDITIONS OF ANY KIND, either express or implied.
 * See the License for the specific language governing permissions and
 * limitations under the License.
 */
package tachyon.util;

import java.io.IOException;
import java.io.OutputStream;
import java.net.InetSocketAddress;
import java.net.URI;
import java.nio.ByteBuffer;
import java.nio.file.Files;
import java.nio.file.Path;
import java.nio.file.Paths;
import java.nio.file.attribute.PosixFilePermission;
import static java.nio.file.attribute.PosixFilePermission.*;
import java.text.DateFormat;
import java.text.SimpleDateFormat;
import java.util.ArrayList;
import java.util.Date;
import java.util.EnumSet;
import java.util.List;
import java.util.Set;

import org.apache.log4j.Logger;

import tachyon.Constants;
import tachyon.UnderFileSystem;
import tachyon.thrift.InvalidPathException;

/**
 * Common utilities shared by all components in Tachyon.
 */
public final class CommonUtils {
  private static final Logger LOG = Logger.getLogger("");

  private CommonUtils() {
  }

  public static String cleanPath(String path) throws IOException {
    if (path == null || path.isEmpty()) {
      throw new IOException("Path (" + path + ") is invalid.");
    }
    while (path.endsWith("/") && path.length() > 1) {
      path = path.substring(0, path.length() - 1);
    }
    return path;
  }

  public static ByteBuffer cloneByteBuffer(ByteBuffer buf) {
    ByteBuffer ret = ByteBuffer.allocate(buf.limit() - buf.position());
    ret.put(buf.array(), buf.position(), buf.limit() - buf.position());
    ret.flip();
    return ret;
  }

  public static List<ByteBuffer> cloneByteBufferList(List<ByteBuffer> source) {
    List<ByteBuffer> ret = new ArrayList<ByteBuffer>(source.size());
    for (int k = 0; k < source.size(); k ++) {
      ret.add(cloneByteBuffer(source.get(k)));
    }
    return ret;
  }

  public static String convertByteArrayToStringWithoutEscape(byte[] data) {
    StringBuilder sb = new StringBuilder(data.length);
    for (int i = 0; i < data.length; i ++) {
      if (data[i] < 128) {
        sb.append((char) data[i]);
      } else {
        return null;
      }
    }
    return sb.toString();
  }

  public static String convertMsToClockTime(long Millis) {
    long days = Millis / Constants.DAY_MS;
    long hours = (Millis % Constants.DAY_MS) / Constants.HOUR_MS;
    long mins = (Millis % Constants.HOUR_MS) / Constants.MINUTE_MS;
    long secs = (Millis % Constants.MINUTE_MS) / Constants.SECOND_MS;

    return String.format("%d day(s), %d hour(s), %d minute(s), and %d second(s)", days, hours,
        mins, secs);
  }

  public static String convertMsToShortClockTime(long Millis) {
    long days = Millis / Constants.DAY_MS;
    long hours = (Millis % Constants.DAY_MS) / Constants.HOUR_MS;
    long mins = (Millis % Constants.HOUR_MS) / Constants.MINUTE_MS;
    long secs = (Millis % Constants.MINUTE_MS) / Constants.SECOND_MS;

    return String.format("%d d, %d h, %d m, and %d s", days, hours, mins, secs);
  }

  public static String convertMsToDate(long Millis) {
    DateFormat formatter = new SimpleDateFormat("MM-dd-yyyy HH:mm:ss:SSS");
    return formatter.format(new Date(Millis));
  }

  public static String convertMsToSimpleDate(long Millis) {
    DateFormat formatter = new SimpleDateFormat("MM-dd-yyyy");
    return formatter.format(new Date(Millis));
  }

  public static ByteBuffer generateNewByteBufferFromThriftRPCResults(ByteBuffer data) {
    // TODO this is a trick to fix the issue in thrift. Change the code to use
    // metadata directly
    // when thrift fixes the issue.
    ByteBuffer correctData = ByteBuffer.allocate(data.limit() - data.position());
    correctData.put(data);
    correctData.flip();
    return correctData;
  }

  public static long getCurrentMs() {
    return System.currentTimeMillis();
  }

  public static long getCurrentNs() {
    return System.nanoTime();
  }

  public static long getBlockIdFromFileName(String name) {
    long fileId;
    try {
      fileId = Long.parseLong(name);
    } catch (Exception e) {
      throw new IllegalArgumentException("Wrong file name: " + name);
    }
    return fileId;
  }

  public static long getMB(long bytes) {
    return bytes / Constants.MB;
  }

  public static String getSizeFromBytes(long bytes) {
    double ret = bytes;
    if (ret <= 1024 * 5) {
      return String.format("%.2f B", ret);
    }
    ret /= 1024;
    if (ret <= 1024 * 5) {
      return String.format("%.2f KB", ret);
    }
    ret /= 1024;
    if (ret <= 1024 * 5) {
      return String.format("%.2f MB", ret);
    }
    ret /= 1024;
    return String.format("%.2f GB", ret);
  }

  public static void illegalArgumentException(String msg) {
    throw new IllegalArgumentException(msg);
  }

  public static void illegalArgumentException(Exception e) {
    LOG.error(e.getMessage(), e);
    throw new IllegalArgumentException(e);
  }

  public static <T> String listToString(List<T> list) {
    StringBuilder sb = new StringBuilder();
    for (int k = 0; k < list.size(); k ++) {
      sb.append(list.get(k)).append(" ");
    }
    return sb.toString();
  }

  public static String parametersToString(Object... objs) {
    StringBuilder sb = new StringBuilder("(");
    for (int k = 0; k < objs.length; k ++) {
      if (k != 0) {
        sb.append(", ");
      }
      sb.append(objs[k].toString());
    }
    sb.append(")");
    return sb.toString();
  }

  public static long parseMemorySize(String memorySize) {
    double alpha = 0.0001;
    String ori = memorySize;
    String end = "";
    int tIndex = memorySize.length() - 1;
    while (tIndex >= 0) {
      if (memorySize.charAt(tIndex) > '9' || memorySize.charAt(tIndex) < '0') {
        end = memorySize.charAt(tIndex) + end;
      } else {
        break;
      }
      tIndex --;
    }
    memorySize = memorySize.substring(0, tIndex + 1);
    double ret = Double.parseDouble(memorySize);
    end = end.toLowerCase();
    if (end.isEmpty() || end.equals("b")) {
      return (long) (ret + alpha);
    } else if (end.equals("kb")) {
      return (long) (ret * Constants.KB + alpha);
    } else if (end.equals("mb")) {
      return (long) (ret * Constants.MB + alpha);
    } else if (end.equals("gb")) {
      return (long) (ret * Constants.GB + alpha);
    } else if (end.equals("tb")) {
      return (long) (ret * Constants.TB + alpha);
    } else {
      runtimeException("Fail to parse " + ori + " as memory size");
      return -1;
    }
  }

  public static void printByteBuffer(Logger LOG, ByteBuffer buf) {
    String tmp = "";
    for (int k = 0; k < buf.limit() / 4; k ++) {
      tmp += buf.getInt() + " ";
    }

    LOG.info(tmp);
  }

  public static void printTimeTakenMs(long startTimeMs, Logger logger, String message) {
    logger.info(message + " took " + (getCurrentMs() - startTimeMs) + " ms.");
  }

  public static void printTimeTakenNs(long startTimeNs, Logger logger, String message) {
    logger.info(message + " took " + (getCurrentNs() - startTimeNs) + " ns.");
  }

  public static void runtimeException(String msg) {
    throw new RuntimeException(msg);
  }

  public static void runtimeException(Exception e) {
    LOG.error(e.getMessage(), e);
    throw new RuntimeException(e);
  }

  public static void sleepMs(Logger logger, long timeMs) {
    try {
      Thread.sleep(timeMs);
    } catch (InterruptedException e) {
      logger.warn(e.getMessage(), e);
    }
  }

  public static String[] toStringArray(ArrayList<String> src) {
    String[] ret = new String[src.size()];
    return src.toArray(ret);
  }

  public static void tempoaryLog(String msg) {
    LOG.info("Temporary Log ============================== " + msg);
  }

  public static void validatePath(String path) throws InvalidPathException {
    if (path == null || !path.startsWith(Constants.PATH_SEPARATOR)
        || (path.length() > 1 && path.endsWith(Constants.PATH_SEPARATOR)) || path.contains(" ")) {
      throw new InvalidPathException("Path " + path + " is invalid.");
    }
  }

  /**
   * Parse InetSocketAddress from a String
   * 
   * @param address
   * @return
   * @throws IOException
   */
  public static InetSocketAddress parseInetSocketAddress(String address) throws IOException {
    if (address == null) {
      return null;
    }
    String[] strArr = address.split(":");
    if (strArr.length != 2) {
      throw new IOException("Invalid InetSocketAddress " + address);
    }
    return new InetSocketAddress(strArr[0], Integer.parseInt(strArr[1]));
  }

  /**
   * @param file
   *          that will be changed to full permission
   */
  public static void changeLocalFileToFullPermission(String file) {
    // set the full permission to everyone.
    try {
      Set<PosixFilePermission> permissions = EnumSet.of(OWNER_READ, OWNER_WRITE, OWNER_EXECUTE,
          GROUP_READ, GROUP_WRITE, GROUP_EXECUTE, OTHERS_READ, OTHERS_WRITE, OTHERS_WRITE);
      String fileURI = file;
      if (file.startsWith("/")) {
        fileURI = "file://" + file;
      }
      Path path = Paths.get(URI.create(fileURI));
      Files.setPosixFilePermissions(path, permissions);
    } catch (IOException e) {
      LOG.warn("Can not change the permission of the following file to '666':" + file);
    }
  }

  /**
   * If the sticky bit of the 'file' is set, the 'file' is only writable to its
   * owner and the owner of the folder containing the 'file'.
   * 
   * @param file
   *          absolute file path
   */
  public static void setLocalFileStickyBit(String file) {
    try {
      // sticky bit is not implemented in PosixFilePermission
      if (file.startsWith("/")) {
        Runtime.getRuntime().exec("chmod o+t " + file);
      }
    } catch (IOException e) {
      LOG.info("Can not set the sticky bit of the file : " + file);
    }
  }

  /**
   * Create an empty file
<<<<<<< HEAD
   * 
   * @param path
   *          the file to be created
=======
   * @param path the file to be created
>>>>>>> 69ef35e4
   * @throws IOException
   */
  public static void touch(String path) throws IOException {
    UnderFileSystem ufs = UnderFileSystem.get(path);
    OutputStream os = ufs.create(path);
    os.close();
  }
}<|MERGE_RESOLUTION|>--- conflicted
+++ resolved
@@ -277,7 +277,7 @@
 
   /**
    * Parse InetSocketAddress from a String
-   * 
+   *
    * @param address
    * @return
    * @throws IOException
@@ -316,7 +316,7 @@
   /**
    * If the sticky bit of the 'file' is set, the 'file' is only writable to its
    * owner and the owner of the folder containing the 'file'.
-   * 
+   *
    * @param file
    *          absolute file path
    */
@@ -333,13 +333,7 @@
 
   /**
    * Create an empty file
-<<<<<<< HEAD
-   * 
-   * @param path
-   *          the file to be created
-=======
-   * @param path the file to be created
->>>>>>> 69ef35e4
+   *
    * @throws IOException
    */
   public static void touch(String path) throws IOException {
